--- conflicted
+++ resolved
@@ -84,19 +84,3 @@
 # Run the OpenVDB-based level set method for etching simulation
 # ./build/vdbLevelset initial_struct_600_600.obj etched_result.obj 1.0 100
 
-<<<<<<< HEAD
-# Check if the executable was built successfully before running it
-if [ -f "./build/levelset" ]; then
-  echo "Running levelset executable..."
-  ./build/levelset
-else
-  echo "Error: levelset executable was not built successfully."
-  exit 1
-fi
-
-# Other executables (commented out)
-=======
->>>>>>> 7ebea94a
-# ./build/main
-./build/alphawrap data/initial_struct.obj 600 600
-./build/levelset
